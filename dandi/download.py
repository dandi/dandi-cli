import hashlib

import os
import os.path as op
import random
import re
import requests
import sys
import time

from urllib.parse import unquote as urlunquote

from .dandiapi import DandiAPIClient
from . import girder, get_logger
from .consts import (
    dandiset_metadata_file,
    known_instances,
    known_instances_rev,
    metadata_digests,
)
from .dandiset import Dandiset
from .exceptions import FailedToConnectError, NotFoundError, UnknownURLError
<<<<<<< HEAD
from .utils import flattened, is_same_time

import humanize
from .support.pyout import naturalsize
=======
from .utils import flatten, flattened, Parallel, delayed, get_instance
>>>>>>> 6dfcb6ac

lgr = get_logger()


class _dandi_url_parser:
    # Defining as a class with all the attributes to not leak all the variables etc
    # into module space, and later we might end up with classes for those anyways
    id_regex = "[a-f0-9]{24}"
    id_grp = f"(?P<id>{id_regex})"
    dandiset_id_grp = "(?P<dandiset_id>[0-9]{6})"
    server_grp = "(?P<server>(?P<protocol>https?)://(?P<hostname>[^/]+)/)"
    known_urls = {
        # Those we first redirect and then handle the redirected URL
        # TODO: Later should better conform to our API, so we could allow
        #       for not only "dandiarchive.org" URLs
        # handle_redirect:
        #   - 'pass' - would continue with original url if no redirect happen
        #   - 'only' - would interrupt if no redirection happens
        # server_type:
        #   - 'girder' - the default/old
        #   - 'dandiapi' - the "new" (as of 20200715 state of various PRs)
        # rewrite:
        #   - callable -- which would rewrite that "URI"
        "DANDI:": {"rewrite": lambda x: "https://identifiers.org/" + x},
        "https?://dandiarchive.org/.*": {"handle_redirect": "pass"},
        "https?://identifiers.org/DANDI:.*": {"handle_redirect": "pass"},
        "https?://[^/]*dandiarchive-org.netlify.app/.*": {"map_instance": "dandi"},
        # Girder-inflicted urls to folders etc based on the IDs
        # For those we will completely ignore domain - it will be "handled"
        f"{server_grp}#.*/(?P<asset_type>folder|collection|dandiset)/{id_grp}$": {},
        # Nothing special
        # Multiple items selected - will need custom handling of 'multiitem'
        f"{server_grp}#/folder/{id_regex}/selected(?P<multiitem>(/item\\+{id_grp})+)$": {},
        # Direct girder urls to items
        f"{server_grp}api/v1/(?P<asset_type>item)/{id_grp}/download$": {},
        # New DANDI API
        # https://deploy-preview-341--gui-dandiarchive-org.netlify.app/#/dandiset/000006/0.200714.1807
        # https://deploy-preview-341--gui-dandiarchive-org.netlify.app/#/dandiset/000006/0.200714.1807/files
        # https://deploy-preview-341--gui-dandiarchive-org.netlify.app/#/dandiset/000006/0.200714.1807/files?location=%2Fsub-anm369962%2F
        # But for drafts files navigator it is a different beast:
        # https://deploy-preview-341--gui-dandiarchive-org.netlify.app/#/dandiset/000027/draft/files?_id=5f176583f63d62e1dbd06943&_modelType=folder
        f"{server_grp}#.*/(?P<asset_type>dandiset)/{dandiset_id_grp}"
        "/(?P<version>([.0-9]{5,}|draft))"
        "(/files(\\?location=(?P<location>.*)?)?)?"
        f"(/files(\\?_id={id_grp}(&_modelType=folder)?)?)?"
        "$": {"server_type": "dandiapi"},
        # https://deploy-preview-341--gui-dandiarchive-org.netlify.app/#/dandiset/000006/draft
        # (no API yet)
        "https?://.*": {"handle_redirect": "only"},
    }
    # We might need to remap some assert_types
    map_asset_types = {"dandiset": "folder"}
    # And lets create our mapping into girder instances from known_instances:
    map_to = {"girder": {}, "dandiapi": {}}
    for girder, gui, redirector, dandiapi in known_instances.values():  # noqa: F402
        for h in (gui, redirector):
            if h:
                map_to["girder"][h] = girder
                map_to["dandiapi"][h] = dandiapi

    @classmethod
    def parse(cls, url, *, map_instance=True):
        """Parse url like and return server (address), asset_id and/or directory

        Example URLs (as of 20200310):
        - User public: (Users -> bendichter/Public/Tolias2020)
          [seems to be visible only if logged in]
          https://gui.dandiarchive.org/#/folder/5e5593cc1a343161ff7c5a92
          https://girder.dandiarchive.org/#user/5da4b8fe51c340795cb18fd0/folder/5e5593cc1a343161ff7c5a92
        - Collection top level (Collections -> yarik):
          https://gui.dandiarchive.org/#/collection/5daa5ca7e3489855a3027682
          https://girder.dandiarchive.org/#collection/5daa5ca7e3489855a3027682
        - Collections: (Collections -> yarik/svoboda)
          https://gui.dandiarchive.org/#/folder/5dab0830f377535c7d96c2b4
          https://girder.dandiarchive.org/#collection/5daa5ca7e3489855a3027682/folder/5dab0830f377535c7d96c2b4
        - Dataset landing page metadata
          https://gui.dandiarchive.org/#/dandiset/5e6d5c6976569eb93f451e4f

        Individual and multiple files:
          - dandi???
          - girder -- we don't support:
            https://girder.dandiarchive.org/api/v1/item/5dab0972f377535c7d96c392/download
          - gui.: support single or multiple
            # if there is a selection, we could get multiple items
            https://gui.dandiarchive.org/#/folder/5e60c14f81bc3e47d94aa012/selected/item+5e60c19381bc3e47d94aa014

        Multiple selected files + folders -- we do not support ATM, then further
        RFing would be due, probably making this into a generator or returning a
        list of entries.

        "Features":

        - uses some of `known_instance`s to map some urls, e.g. from
          gui.dandiarchive.org ones into girder.

        Returns
        -------
        server_type, server, asset_type, asset_id
          asset_type is either asset_id or folder ATM. asset_id might be a list
          in case of multiple files

        """
        lgr.debug("Parsing url %s", url)

        # Loop through known url regexes and stop as soon as one is matching
        match = None
        for regex, settings in cls.known_urls.items():
            match = re.match(regex, url)
            if not match:
                continue
            rewrite = settings.get("rewrite", False)
            handle_redirect = settings.get("handle_redirect", False)
            if rewrite:
                assert not handle_redirect
                assert not settings.get("map_instance")
                new_url = rewrite(url)
                return cls.parse(new_url)
            elif handle_redirect:
                assert handle_redirect in ("pass", "only")
                new_url = cls.follow_redirect(url)
                if new_url != url:
                    return cls.parse(new_url)
                if handle_redirect == "pass":
                    # We used to issue warning in such cases, but may be it got implemented
                    # now via reverse proxy and we had added a new regex? let's just
                    # continue with a debug msg
                    lgr.debug("Redirection did not happen for %s", url)
                else:
                    raise RuntimeError(
                        f"{url} did not redirect to another location which dandi client would"
                        f" know how to handle."
                    )
            elif settings.get("map_instance"):
                if map_instance:
                    server_type, server, *_ = cls.parse(url, map_instance=False)
                    if settings["map_instance"] not in known_instances:
                        raise ValueError(
                            "Unknown instance {}. Known are: {}".format(
                                settings["map_instance"], ", ".join(known_instances)
                            )
                        )
<<<<<<< HEAD
                    known_instance = known_instances[settings["map_instance"]]
                    # for consistency, add
                    server = getattr(known_instance, server_type)
                    if not server.endswith("/"):
                        server += "/"
                    return (server_type, server) + tuple(_)
=======
                    return (get_instance(settings["map_instance"]).girder,) + tuple(_)
>>>>>>> 6dfcb6ac
                continue  # in this run we ignore an match further
            else:
                server_type = settings.get("server_type", "girder")
                break

        if not match:
            known_regexes = "\n - ".join([""] + list(cls.known_urls))
            # TODO: may be make use of etelemetry and report if newer client
            # which might know is available?
            raise UnknownURLError(
                f"We do not know how to map URL {url} to girder.\n"
                f"Regular expressions for known setups:"
                f"{known_regexes}"
            )

        groups = match.groupdict()
        url_server = groups["server"]
        server = cls.map_to[server_type].get(url_server.rstrip("/"), url_server)

        if not server.endswith("/"):
            server += "/"  # we expected '/' to be there so let it be

        if server_type == "girder":
            if "multiitem" not in groups:
                # we must be all set
                asset_ids = [groups["id"]]
                asset_type = groups["asset_type"]
                asset_type = cls.map_asset_types.get(asset_type, asset_type)
            else:
                # we need to split/parse them and return a list
                asset_ids = [
                    i.split("+")[1] for i in groups["multiitem"].split("/") if i
                ]
                asset_type = "item"
        elif server_type == "dandiapi":
            asset_type = groups.get("asset_type")
            dandiset_id = groups.get("dandiset_id")
            version = groups.get("version")
            location = groups.get("location")
            if location:
                location = urlunquote(location)
                # ATM carries leading '/' which IMHO is not needed/misguiding somewhat, so
                # I will just strip it
                location = location.lstrip("/")
            if not (asset_type == "dandiset" and dandiset_id):
                raise ValueError(f"{url} does not point to a dandiset")
            if not version:
                raise NotImplementedError(
                    f"{url} does not point to a specific version (or draft). DANDI ppl should "
                    f"decide what should be a behavior in such cases"
                )
            # Let's just return a structured record for the requested asset
            asset_ids = {"dandiset_id": dandiset_id, "version": version}
            # if location is not degenerate -- it would be a folder or a file
            if location:
                if location.endswith("/"):
                    asset_type = "folder"
                else:
                    asset_type = "item"
                asset_ids["location"] = location
            # TODO: remove whenever API supports "draft" and this type of url
            if groups.get("id"):
                assert version == "draft"
                asset_ids["folder_id"] = groups["id"]
                asset_type = "folder"
        else:
            raise RuntimeError(f"must not happen. We got {server_type}")
        ret = server_type, server, asset_type, asset_ids
        lgr.debug("Parsed into %s", ret)
        return ret

    @staticmethod
    def follow_redirect(url):
        r = requests.head(url, allow_redirects=True)
        if r.status_code == 404:
            raise NotFoundError(url)
        elif r.status_code != 200:
            raise FailedToConnectError(
                f"Response for getting {url} to redirect returned {r.status_code}."
                f" Please verify that it is a URL related to dandiarchive and"
                f" supported by dandi client"
            )
        elif r.url != url:
            return r.url
        return url


# convenience binding
parse_dandi_url = _dandi_url_parser.parse
follow_redirect = _dandi_url_parser.follow_redirect


def download(urls, output_dir, *, format="pyout", existing="error", jobs=1):
    # TODO: unduplicate with upload. For now stole from that one
    # We will again use pyout to provide a neat table summarizing our progress
    # with upload etc
    import pyout
    from .support import pyout as pyouts

    # dandi.cli.formatters are used in cmd_ls to provide switchable
    pyout_style = pyouts.get_style(hide_if_missing=False)

    rec_fields = ("path", "size", "done", "done%", "checksum", "status", "message")
    out = pyout.Tabular(style=pyout_style, columns=rec_fields, max_workers=jobs)

    out_helper = PYOUTHelper()
    pyout_style["done"] = pyout_style["size"].copy()
    pyout_style["size"]["aggregate"] = out_helper.agg_size
    pyout_style["done"]["aggregate"] = out_helper.agg_done

    # I thought I was making a beautiful flower but ended up with cacti
    # which never blooms... All because assets are looped through inside download_generator
    # TODO: redo
    kw = dict(assets_it=out_helper.it)
    if jobs > 1 and format == "pyout":
        # It could handle delegated to generator downloads
        kw["yield_generator_for_fields"] = rec_fields[1:]  # all but path

    gen_ = download_generator(urls, output_dir, existing=existing, **kw)

    # TODOs:
    #  - redo frontends similarly to how command_ls did it
    #  - have a single loop with analysis of `rec` to either any file
    #    has failed to download.  If any was: exception should probably be
    #    raised.  API discussion for Python side of API:
    #
    if format == "debug":
        for rec in gen_:
            print(rec)
            sys.stdout.flush()
    elif format == "pyout":
        with out:
            for rec in gen_:
                out(rec)
    else:
        raise ValueError(format)


def download_generator(
    urls,
    output_dir,
    *,
    assets_it=None,
    yield_generator_for_fields=None,
    existing="error",
):
    """A generator for downloads of files, folders, or entire dandiset from DANDI
    (as identified by URL)

    This function is a generator which would yield records on ongoing activities.
    Activites include traversal of the remote resource (DANDI archive), download of
    individual assets while yielding records (TODO: schema) while validating their
    checksums "on the fly", etc.

    Parameters
    ----------
    assets_it: IteratorWithAggregation
      which will be set .gen to assets.  Purpose is to make it possible to get
      summary statistics while already downloading.  TODO: reimplement properly!

    """
    urls = flattened([urls])
    if len(urls) > 1:
        raise NotImplementedError("multiple URLs not supported")
    if not urls:
        # if no paths provided etc, we will download dandiset path
        # we are at, BUT since we are not git -- we do not even know
        # on which instance it exists!  Thus ATM we would do nothing but crash
        raise NotImplementedError("No URLs were provided.  Cannot download anything")
    url = urls[0]
    server_type, server_url, asset_type, asset_id = parse_dandi_url(url)

    # We could later try to "dandi_authenticate" if run into permission issues.
    # May be it could be not just boolean but the "id" to be used?
    # TODO: remove whenever API starts to support drafts in an unknown version
    if server_type == "dandiapi" and asset_id.get("version") == "draft":
        asset_id, asset_type, client, server_type = _map_to_girder(url)
        args = asset_id, asset_type
    elif server_type == "girder":
        client = girder.get_client(
            server_url, authenticate=False, progressbars=True  # TODO: redo all this
        )
        args = asset_id, asset_type
    elif server_type == "dandiapi":
        client = DandiAPIClient(server_url)
        args = (asset_id["dandiset_id"], asset_id["version"], asset_id.get("location"))
    else:
        raise NotImplementedError(
            f"Download from server of type {server_type} is not yet implemented"
        )

    with client.session():
        dandiset, assets = client.get_dandiset_and_assets(
            *args
        )  # , recursive=recursive)
        if assets_it:
            assets_it.gen = assets
            assets = assets_it
        dandiset_path = (
            op.join(output_dir, dandiset["dandiset"]["identifier"])
            if dandiset
            else None
        )
        # TODO: if we are ALREADY in a dandiset - we can validate that it is the
        # same dandiset and use that dandiset path as the one to download under

        # TODO: do analysis of assets for early detection of needed renames etc
        # to avoid any need for late treatment of existing and also for
        # more efficient download if files are just renamed etc

        # Handle our so special dandiset.yaml
        if dandiset:
            for resp in _populate_dandiset_yaml(
                dandiset_path,
                dandiset.get("metadata", {}).get("dandiset", {}),
                existing == "overwrite",
            ):
                yield dict(path=dandiset_metadata_file, **resp)

        for asset in assets:
            # unavoidable ugliness since girder and API have different "scopes" for
            # identifying an asset
            digests_from_metadata = {
                d: asset.get("metadata")[d]
                for d in metadata_digests
                if d in asset.get("metadata", {})
            }
            if server_type == "girder":
                down_args = (asset["id"],)
                digests = digests_from_metadata
            elif server_type == "dandiapi":
                # Even worse to get them from the asset record which also might have its return
                # record still changed, https://github.com/dandi/dandi-publish/issues/79
                down_args = args[:2] + (asset["uuid"],)
                if "sha256" not in asset:
                    lgr.warning("For some reason - there no sha256 in %s", str(asset))
                    digests = digests_from_metadata
                else:
                    digests = {"sha256": asset["sha256"]}
                    if (
                        "sha256" in digests_from_metadata
                        and asset["sha256"] != digests_from_metadata["sha256"]
                    ):
                        lgr.warning(
                            "Metadata seems to be outdated since API returned different "
                            "sha256 for %(path)s",
                            asset,
                        )

            path = asset["path"].lstrip("/")  # make into relative path
            path = download_path = op.normpath(path)
            if dandiset_path:  # place under dandiset directory
                download_path = op.join(dandiset_path, path)
            else:
                download_path = op.join(output_dir, path)

            downloader = client.get_download_file_iter(*down_args)

            # Get size from the metadata, although I guess it could be returned directly
            # by server while establishing downloader... but it seems that girder itself
            # does get it from the "file" resource, not really from direct URL.  So I guess
            # we will just follow. For now we must find it in "attrs"
            _download_generator = _download_file(
                downloader,
                download_path,
                # size and modified generally should be there but better to redownload
                # than to crash
                size=asset.get("size"),
                mtime=asset.get("modified"),
                existing=existing,
                digests=digests,
            )

            if yield_generator_for_fields:
                yield {"path": path, yield_generator_for_fields: _download_generator}
            else:
                for resp in _download_generator:
                    yield dict(resp, path=path)


class ItemsSummary:
    """A helper "structure" to accumulate information about assets to be downloaded

    To be used as a callback to IteratorWithAggregation
    """

    def __init__(self):
        self.files = 0
        # TODO: get rid of needing it
        self.t0 = None  # when first record is seen
        self.size = 0
        self.has_unknown_sizes = False

    def as_dict(self):
        return {a: getattr(self, a) for a in ("files", "size", "has_unknown_sizes")}

    def __call__(self, rec, prior=None):
        assert prior in (None, self)
        if not self.files:
            self.t0 = time.time()
        self.files += 1
        size = rec.get("size")
        if size is not None:
            self.size += size
        elif rec.get("path", "") == "dandiset.yaml":
            # again -- so special. TODO: make it a proper file
            pass
        else:
            self.has_unknown_sizes = True
        return self


class PYOUTHelper:
    """Helper for PYOUT styling

    Provides aggregation callbacks for PyOUT and also an iterator to be wrapped around
    iterating over assets, so it would get "totals" as soon as they are available.
    """

    def __init__(self):
        # Establish "fancy" download while still possibly traversing the dandiset
        # functionality.
        from .support.iterators import IteratorWithAggregation

        self.items_summary = ItemsSummary()
        self.it = IteratorWithAggregation(
            # unfortunately Yarik missed the point that we need to wrap
            # "assets" generator within downloader_generator
            # so we do not have assets here!  Ad-hoc solution for now is to
            # pass this beast so it could get .gen set within downloader_generator
            None,  # download_generator(urls, output_dir, existing=existing),
            self.items_summary,
        )

    def agg_files(self, *ignored):
        ret = str(self.items_summary.files)
        if not self.it.finished:
            ret += "+"
        return ret

    def agg_size(self, sizes):
        """Formatter for "size" column where it would show

        how much is "active" (or done)
        +how much yet to be "shown".
        """
        active = sum(sizes)
        if (active, self.items_summary.size) == (0, 0):
            return ""
        v = [naturalsize(active)]
        if not self.it.finished or (
            active != self.items_summary.size or self.items_summary.has_unknown_sizes
        ):
            extra = self.items_summary.size - active
            if extra < 0:
                lgr.debug("Extra size %d < 0 -- must not happen", extra)
            else:
                extra_str = "+%s" % naturalsize(extra)
                if not self.it.finished:
                    extra_str = ">" + extra_str
                if self.items_summary.has_unknown_sizes:
                    extra_str += "+?"
                v.append(extra_str)
        return v

    def agg_done(self, done_sizes):
        """Formatter for "DONE" column
        """
        done = sum(done_sizes)
        if self.it.finished and done == 0 and self.items_summary.size == 0:
            # even with 0s everywhere consider it 100%
            r = 1.0
        elif self.items_summary.size:
            r = done / self.items_summary.size
        else:
            r = 0
        pref = ""
        if not self.it.finished:
            pref += "<"
        if self.items_summary.has_unknown_sizes:
            pref += "?"
        v = [naturalsize(done), "%s%.2f%%" % (pref, 100 * r)]
        if (
            done
            and self.items_summary.t0 is not None
            and r
            and self.items_summary.size != 0
        ):
            dt = time.time() - self.items_summary.t0
            more_time = dt / r if r != 1 else 0
            more_time_str = humanize.naturaldelta(more_time)
            if not self.it.finished:
                more_time_str += "<"
            if self.items_summary.has_unknown_sizes:
                more_time_str += "+?"
            if more_time:
                v.append("ETA: %s" % more_time_str)
        return v


def _map_to_girder(url):
    """
    "draft" datasets are not yet supported through dandiapi. So we need to
    perform special handling for now: discover girder_id for it and then proceed
    with girder
    """
    # This is a duplicate call from above but it is cheap, so decided to just redo
    # it here instead of passing all the variables + url
    server_type, server_url, asset_type, asset_id = parse_dandi_url(url)
    server_url = known_instances[known_instances_rev[server_url.rstrip("/")]].girder
    server_type = "girder"
    client = girder.get_client(server_url, authenticate=False, progressbars=True)
    # TODO: RF if https://github.com/dandi/dandiarchive/issues/316 gets addressed
    # A hybrid UI case not yet adjusted for drafts API.
    # TODO: remove whenever it is gone in an unknown version
    if asset_id.get("folder_id"):
        asset_type = "folder"
        asset_id = [asset_id.get("folder_id")]
    else:
        girder_path = op.join("drafts", asset_id["dandiset_id"])
        asset_type = "folder"
        if asset_id.get("location"):
            # Not implemented by UI ATM but might come
            girder_path = op.join(girder_path, asset_id["location"])
        try:
            girder_rec = girder.lookup(client, girder_path)
        except BaseException:
            lgr.warning(f"Failed to lookup girder information for {girder_path}")
            girder_rec = None
        if not girder_rec:
            raise RuntimeError(f"Cannot download from {url}")
        asset_id = girder_rec.get("_id")
    return asset_id, asset_type, client, server_type


def _skip_file(msg):
    return {"status": "skipped", "message": str(msg)}


def _populate_dandiset_yaml(dandiset_path, metadata, overwrite):
    if not metadata:
        lgr.warning(
            "Got completely empty metadata record for dandiset, not producing dandiset.yaml"
        )
        return
    dandiset_yaml = op.join(dandiset_path, dandiset_metadata_file)
    yield {"message": "updating"}
    lgr.debug(f"Updating {dandiset_metadata_file} from obtained dandiset " f"metadata")
    if op.lexists(dandiset_yaml) and not overwrite:
        yield _skip_file("already exists")
        return
    else:
        dandiset = Dandiset(dandiset_path, allow_empty=True)
        dandiset.path_obj.mkdir(exist_ok=True)  # exist_ok in case of parallel race
        old_metadata = dandiset.metadata
        dandiset.update_metadata(metadata)
        yield {
            "status": "done",
            "message": "updated" if metadata != old_metadata else "same",
        }


def _download_file(
    downloader, path, size=None, mtime=None, existing="error", digests=None
):
    """Common logic for downloading a single file

    Generator downloader:

    TODO: describe expected records it should yield
    - progress
    - error
    - completion

    Parameters
    ----------
    downloader: callable returning a generator
      A backend (girder or dandiapi) specific fixture for downloading some file into
      path. It should be a generator yielding downloaded blocks.
    size: int, optional
      Target size if known
    digests: dict, optional
      possible checksums or other digests provided for the file. Only one
      will be used to verify download
    """
    if op.lexists(path):
        block = f"File {path!r} already exists"
        if existing == "error":
            raise FileExistsError(block)
        elif existing == "skip":
            yield _skip_file("already exists")
            return
        elif existing == "overwrite":
            pass
        elif existing == "refresh":
            if mtime is None:
                lgr.warning(
                    f"{path!r} - no mtime or ctime in the record, redownloading"
                )
            else:
                stat = os.stat(op.realpath(path))
                same = []
                if is_same_time(stat.st_mtime, mtime):
                    same.append("mtime")
                if size is not None and stat.st_size == size:
                    same.append("size")
                # TODO: use digests if available? or if e.g. size is identical
                # but mtime is different
                if same == ["mtime", "size"]:
                    # TODO: add recording and handling of .nwb object_id
                    yield _skip_file("same time and size")
                    return
                lgr.debug(f"{path!r} - same attributes: {same}.  Redownloading")

    if size is not None:
        yield {"size": size}

    destdir = op.dirname(path)
    os.makedirs(destdir, exist_ok=True)

    yield {"status": "downloading"}

    algo, digester, digest, downloaded_digest = None, None, None, None
    if digests:
        # choose first available for now.
        # TODO: reuse that sorting based on speed
        for algo, digest in digests.items():
            digester = getattr(hashlib, algo, None)
            if digester:
                break
        if not digester:
            lgr.warning("Found no digests in hashlib for any of %s", str(digests))

    # TODO: how do we discover the total size????
    # TODO: do not do it in-place, but rather into some "hidden" file
    for attempt in range(3):
        try:
            downloaded = 0
            if digester:
                downloaded_digest = digester()  # start empty
            warned = False
            # I wonder if we could make writing async with downloader
            with open(path, "wb") as writer:
                for block in downloader():
                    if digester:
                        downloaded_digest.update(block)
                    downloaded += len(block)
                    # TODO: yield progress etc
                    msg = {"done": downloaded}
                    if size:
                        if downloaded > size and not warned:
                            # Yield ERROR?
                            lgr.warning(
                                "Downloaded %d bytes although size was told to be just %d",
                                downloaded,
                                size,
                            )
                        msg["done%"] = 100 * downloaded / size if size else "100"
                        # TODO: ETA etc
                    yield msg
                    writer.write(block)
            break
            # both girder and we use HttpError
        except requests.exceptions.HTTPError as exc:
            # TODO: actually we should probably retry only on selected codes, and also
            # respect Retry-After
            if attempt >= 2 or exc.response.status_code not in (
                400,  # Bad Request, but happened with gider:
                # https://github.com/dandi/dandi-cli/issues/87
                503,  # Service Unavailable
            ):
                lgr.debug("Download failed: %s", exc)
                yield {"status": "error", "message": str(exc)}
                return
            # if is_access_denied(exc) or attempt >= 2:
            #     raise
            # sleep a little and retry
            lgr.debug(
                "Failed to download on attempt#%d: %s, will sleep a bit and retry",
                attempt,
                exc,
            )
            time.sleep(random.random() * 5)

    if downloaded_digest:
        downloaded_digest = downloaded_digest.hexdigest()  # we care only about hex
        if digest != downloaded_digest:
            msg = f"{algo}: downloaded {downloaded_digest} != {digest}"
            yield {"checksum": "differs", "status": "error", "message": msg}
            lgr.debug("%s is different: %s.", path, msg)
            return
        else:
            yield {"checksum": "ok"}
            lgr.debug("Verified that %s has correct %s %s", path, algo, digest)
    else:
        # shouldn't happen with more recent metadata etc
        yield {
            "checksum": "-",
            # "message": "no digests were provided"
        }

    # It seems that girder might not care about setting either mtime, so we will do if we know
    # TODO: dissolve attrs and pass specific mtime?
    if mtime:
        yield {"status": "setting mtime"}
        os.utime(path, (time.time(), mtime.timestamp()))

    yield {"status": "done"}<|MERGE_RESOLUTION|>--- conflicted
+++ resolved
@@ -20,14 +20,10 @@
 )
 from .dandiset import Dandiset
 from .exceptions import FailedToConnectError, NotFoundError, UnknownURLError
-<<<<<<< HEAD
-from .utils import flattened, is_same_time
+from .utils import flattened, is_same_time, get_instance
 
 import humanize
 from .support.pyout import naturalsize
-=======
-from .utils import flatten, flattened, Parallel, delayed, get_instance
->>>>>>> 6dfcb6ac
 
 lgr = get_logger()
 
@@ -169,16 +165,12 @@
                                 settings["map_instance"], ", ".join(known_instances)
                             )
                         )
-<<<<<<< HEAD
-                    known_instance = known_instances[settings["map_instance"]]
+                    known_instance = get_instance(settings["map_instance"])
                     # for consistency, add
                     server = getattr(known_instance, server_type)
                     if not server.endswith("/"):
                         server += "/"
                     return (server_type, server) + tuple(_)
-=======
-                    return (get_instance(settings["map_instance"]).girder,) + tuple(_)
->>>>>>> 6dfcb6ac
                 continue  # in this run we ignore an match further
             else:
                 server_type = settings.get("server_type", "girder")
