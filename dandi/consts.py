from enum import Enum
import os
from typing import NamedTuple, Optional

#: A list of metadata fields which dandi extracts from .nwb files.
#: Additional fields (such as ``number_of_*``) might be added by
#: `get_metadata()`
metadata_nwb_file_fields = (
    "experiment_description",
    "experimenter",
    "identifier",  # note: required arg2 of NWBFile
    "institution",
    "keywords",
    "lab",
    "related_publications",
    "session_description",  # note: required arg1 of NWBFile
    "session_id",
    "session_start_time",
)

metadata_nwb_subject_fields = (
    "age",
    "date_of_birth",
    "genotype",
    "sex",
    "species",
    "subject_id",
)

metadata_nwb_dandi_fields = ("cell_id", "slice_id", "tissue_sample_id", "probe_ids")

metadata_nwb_computed_fields = (
    "number_of_electrodes",
    "number_of_units",
    "nwb_version",
    "nd_types",
)

metadata_nwb_fields = (
    metadata_nwb_file_fields
    + metadata_nwb_subject_fields
    + metadata_nwb_dandi_fields
    + metadata_nwb_computed_fields
)

# TODO: include/use schema, for now hardcoding most useful ones to be used
# while listing dandisets
metadata_dandiset_fields = (
    "identifier",
    "name",
    "description",
    "license",
    "keywords",
    "version",
    "doi",
    "url",
    "variables_measured",
    "sex",
    "organism",
    "probe_ids",
    "number_of_subjects",
    "number_of_cells",
    "number_of_tissue_samples",
)

metadata_all_fields = metadata_nwb_fields + metadata_dandiset_fields

#: Regular expression for a valid Dandiset identifier.  This regex is not
#: anchored.
DANDISET_ID_REGEX = r"[0-9]{6}"

#: Regular expression for a valid published (i.e., non-draft) Dandiset version
#: identifier.  This regex is not anchored.
PUBLISHED_VERSION_REGEX = r"[0-9]+\.[0-9]+\.[0-9]+"

#: Regular expression for a valid Dandiset version identifier.  This regex is
#: not anchored.
VERSION_REGEX = fr"(?:{PUBLISHED_VERSION_REGEX}|draft)"


class EmbargoStatus(Enum):
    OPEN = "OPEN"
    UNEMBARGOING = "UNEMBARGOING"
    EMBARGOED = "EMBARGOED"


dandiset_metadata_file = "dandiset.yaml"
dandiset_identifier_regex = f"^{DANDISET_ID_REGEX}$"


class DandiInstance(NamedTuple):
    gui: Optional[str]
    redirector: Optional[str]
    api: Optional[str]


# So it could be easily mapped to external IP (e.g. from within VM)
# to test against instance running outside of current environment
instancehost = os.environ.get("DANDI_INSTANCEHOST", "localhost")

redirector_base = os.environ.get("DANDI_REDIRECTOR_BASE", "https://dandiarchive.org")

known_instances = {
    "dandi": DandiInstance(
        "https://gui.dandiarchive.org",
        redirector_base,
        "https://api.dandiarchive.org/api",
    ),
    "dandi-devel": DandiInstance(
        "https://gui-beta-dandiarchive-org.netlify.app",
        None,
        None,
    ),
    "dandi-staging": DandiInstance(
        "https://gui-staging.dandiarchive.org",
        None,
        "https://api-staging.dandiarchive.org/api",
    ),
    "dandi-api-local-docker-tests": DandiInstance(
        None, None, f"http://{instancehost}:8000/api"
    ),
}
# to map back url: name
known_instances_rev = {vv: k for k, v in known_instances.items() for vv in v if vv}

file_operation_modes = [
    "dry",
    "simulate",
    "copy",
    "move",
    "hardlink",
    "symlink",
    "auto",
]


# Download (upload?) specific constants

#: Chunk size when iterating a download (and upload) body. Taken from girder-cli
#: TODO: should we make them smaller for download than for upload?
#: ATM used only in download
MAX_CHUNK_SIZE = int(os.environ.get("DANDI_MAX_CHUNK_SIZE", 1024 * 1024 * 8))  # 64

#: The identifier for draft Dandiset versions
DRAFT = "draft"

#: HTTP response status codes that should always be retried (until we run out
#: of retries)
RETRY_STATUSES = (500, 502, 503, 504)

<<<<<<< HEAD
VIDEO_FILE_EXTENSIONS = [".mp4", ".avi", ".wmv", ".mov", ".flv"]
VIDEO_FILE_MODULES = ["processing", "acquisition"]
=======
#: Maximum allowed depth of a Zarr directory tree
MAX_ZARR_DEPTH = 5

#: MIME type assigned to & used to identify Zarr assets
ZARR_MIME_TYPE = "application/x-zarr"

#: Maximum number of Zarr directory entries to upload at once
ZARR_UPLOAD_BATCH_SIZE = 255
>>>>>>> 415670f2
<|MERGE_RESOLUTION|>--- conflicted
+++ resolved
@@ -148,10 +148,9 @@
 #: of retries)
 RETRY_STATUSES = (500, 502, 503, 504)
 
-<<<<<<< HEAD
 VIDEO_FILE_EXTENSIONS = [".mp4", ".avi", ".wmv", ".mov", ".flv"]
 VIDEO_FILE_MODULES = ["processing", "acquisition"]
-=======
+
 #: Maximum allowed depth of a Zarr directory tree
 MAX_ZARR_DEPTH = 5
 
@@ -159,5 +158,4 @@
 ZARR_MIME_TYPE = "application/x-zarr"
 
 #: Maximum number of Zarr directory entries to upload at once
-ZARR_UPLOAD_BATCH_SIZE = 255
->>>>>>> 415670f2
+ZARR_UPLOAD_BATCH_SIZE = 255