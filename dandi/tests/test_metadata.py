--- conflicted
+++ resolved
@@ -6,12 +6,7 @@
 import shutil
 from typing import Any
 
-<<<<<<< HEAD
-from anys import ANY_AWARE_DATETIME, AnyFullmatch, AnyIn
-=======
-import numpy as np
 from anys import ANY_AWARE_DATETIME, ANY_INT, AnyFullmatch, AnyIn
->>>>>>> 974790f6
 from dandischema.consts import DANDI_SCHEMA_VERSION
 from dandischema.metadata import validate
 from dandischema.models import (
