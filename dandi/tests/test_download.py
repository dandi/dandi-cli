--- conflicted
+++ resolved
@@ -61,9 +61,9 @@
 
     # new (v1? not yet tagged) web UI, and as it comes from a PR,
     # so we need to provide yet another mapping to stock girder
-<<<<<<< HEAD
-    assert _assert_parse_girder_url(
-        "https://refactor--gui-dandiarchive-org.netlify.app/#/file-browser/folder/5e9f9588b5c9745bad9f58fe"
+    assert _assert_parse_girder_url(
+        "https://refactor--gui-dandiarchive-org.netlify.app/#/file-browser"
+        "/folder/5e9f9588b5c9745bad9f58fe"
     ) == ("folder", ["5e9f9588b5c9745bad9f58fe"])
 
     # New DANDI web UI driven by DANDI API.  Again no version assigned/planned!
@@ -109,11 +109,6 @@
             "version": "draft",
             "folder_id": "5f176583f63d62e1dbd06943",
         },
-=======
-    s, a, aid = parse_dandi_url(
-        "https://refactor--gui-dandiarchive-org.netlify.app/#/file-browser"
-        "/folder/5e9f9588b5c9745bad9f58fe"
->>>>>>> 6dfcb6ac
     )
 
 
