--- conflicted
+++ resolved
@@ -639,23 +639,6 @@
     assert list(a.iterfiles()) == []
 
 
-<<<<<<< HEAD
-def test_dandiset_has_data_standard():
-    with DandiAPIClient() as client:
-        dandiset = client.get_dandiset("000003", version_id='0.210812.1448')
-        assert dandiset.has_data_standard("NWB")
-        assert dandiset.has_data_standard("RRID:SCR_015242")
-        assert not dandiset.has_data_standard("RRID:XXX_000000")
-        assert not dandiset.has_data_standard("BIDS")
-
-
-def test_dandiset_has_data_standard_incorrect_arg():
-    with DandiAPIClient() as client:
-        dandiset = client.get_dandiset("000003", version_id='0.210812.1448')
-        with pytest.raises(ValueError) as exc_info:
-            dandiset.has_data_standard("NWC")
-    assert str(exc_info.value) == "'data_standard' must be an RRID (of form 'RRID:XXX_NNNNNNN`) or one of the following values: NWB, BIDS"
-=======
 def test_get_many_pages_of_assets(
     mocker: MockerFixture, new_dandiset: SampleDandiset
 ) -> None:
@@ -718,4 +701,20 @@
     assert asset1a.get_raw_metadata()["path"] == "file.txt"
     with pytest.raises(NotFoundError):
         text_dandiset.dandiset.get_asset_by_path(dest)
->>>>>>> 75b2a39e
+
+
+def test_dandiset_has_data_standard():
+    with DandiAPIClient() as client:
+        dandiset = client.get_dandiset("000003", version_id='0.210812.1448')
+        assert dandiset.has_data_standard("NWB")
+        assert dandiset.has_data_standard("RRID:SCR_015242")
+        assert not dandiset.has_data_standard("RRID:XXX_000000")
+        assert not dandiset.has_data_standard("BIDS")
+
+
+def test_dandiset_has_data_standard_incorrect_arg():
+    with DandiAPIClient() as client:
+        dandiset = client.get_dandiset("000003", version_id='0.210812.1448')
+        with pytest.raises(ValueError) as exc_info:
+            dandiset.has_data_standard("NWC")
+    assert str(exc_info.value) == "'data_standard' must be an RRID (of form 'RRID:XXX_NNNNNNN`) or one of the following values: NWB, BIDS"