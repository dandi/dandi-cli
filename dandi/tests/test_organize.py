from glob import glob
import os
import os.path as op
from pathlib import Path

<<<<<<< HEAD
from pynwb import NWBHDF5IO
=======
from click.testing import CliRunner
>>>>>>> 433380a0
import pytest
import ruamel.yaml

from ..cli.command import organize
from ..consts import file_operation_modes
from ..organize import (
    _sanitize_value,
    create_dataset_yml_template,
    create_unique_filenames_from_metadata,
    detect_link_type,
    get_obj_id,
    populate_dataset_yml,
)
from ..pynwb_utils import _get_image_series, copy_nwb_file, get_object_id
from ..utils import find_files, on_windows, yaml_load


def test_sanitize_value():
    # . is not sanitized in extension but elsewhere
    assert _sanitize_value("_.ext", "extension") == "-.ext"
    assert _sanitize_value("_.ext", "unrelated") == "--ext"


def test_populate_dataset_yml(tmpdir):
    # should work even on an empty file
    path = tmpdir / "blah.yaml"

    def c():  # shortcut
        with open(path) as f:
            return yaml_load(f, typ="safe")

    path.write("")
    populate_dataset_yml(str(path), [])  # doesn't crash

    path.write("id: test1  # comment")  # no ID assumptions, or querying
    populate_dataset_yml(str(path), [])  # doesn't crash
    # even comments should be preserved and no changes if no relevant metadata
    assert path.read().strip() == "id: test1  # comment"

    metadata = [
        # context for all the ids are dataset level ATM, so even when no
        # subject_id, counts would be just of unique values
        {"age": 1, "cell_id": "1", "tissue_sample_id": 1, "sex": "M"},
        {"age": 2, "cell_id": "2", "tissue_sample_id": 1, "sex": "F"},
    ]

    # even though we use ruamel for manipulation, we should assure it is readable
    # by regular yaml
    populate_dataset_yml(str(path), metadata)
    assert c() == {
        "id": "test1",
        "number_of_cells": 2,
        "number_of_tissue_samples": 1,
        "sex": ["F", "M"],
        "age": {"maximum": 2, "minimum": 1, "units": "TODO"},
    }

    # and if we set units and redo -- years should stay unchanged, while other fields change
    m = yaml_load(path.read())
    m["age"]["units"] = "years"
    with open(path, "w") as fp:
        ruamel.yaml.YAML().dump(m, fp)

    populate_dataset_yml(str(path), metadata[:1])
    assert c() == {
        "id": "test1",
        "number_of_cells": 1,
        "number_of_tissue_samples": 1,
        "sex": ["M"],
        "age": {"maximum": 1, "minimum": 1, "units": "years"},
    }

    # TODO: species
    # TODO: experiment_description
    # TODO: related_publications

    # Let's play with a templated version
    create_dataset_yml_template(path)
    c1 = c()
    assert str(c1).count("REQUIRED") > 10  # plenty of those
    populate_dataset_yml(str(path), [])
    assert c1 == c()  # no changes

    populate_dataset_yml(str(path), metadata)
    # too big, check one
    assert c()["number_of_cells"] == 2


# do not test 'move' - would need  a dedicated handling since it would
# really move data away and break testing of other modes
no_move_modes = file_operation_modes[:]
no_move_modes.remove("move")
if not on_windows:
    # github workflows start whining about cross-drives links
    no_move_modes.append("symlink-relative")


@pytest.mark.integration
@pytest.mark.parametrize("mode", no_move_modes)
def test_organize_nwb_test_data(nwb_test_data, tmpdir, mode):
    outdir = str(tmpdir / "organized")

    relative = False
    if mode == "symlink-relative":
        # Force relative paths, as if e.g. user did provide
        relative = True
        mode = "symlink"
        # all paths will be relative to the curdir, which should cause
        # organize also organize using relative paths in case of 'symlink'
        # mode
        cwd = os.getcwd()
        nwb_test_data = op.relpath(nwb_test_data, cwd)
        outdir = op.relpath(outdir, cwd)

    src = Path(tmpdir, "src")
    src.touch()
    dest = Path(tmpdir, "dest")
    try:
        dest.symlink_to(src)
    except OSError:
        symlinks_work = False
    else:
        symlinks_work = True
    try:
        dest.unlink()
    except FileNotFoundError:
        pass
    try:
        os.link(src, dest)
    except OSError:
        hardlinks_work = False
    else:
        hardlinks_work = True

    if mode in ("simulate", "symlink") and not symlinks_work:
        pytest.skip("Symlinks not supported")
    elif mode == "hardlink" and not hardlinks_work:
        pytest.skip("Hard links not supported")

    input_files = op.join(nwb_test_data, "v2.0.1")

    cmd = ["-d", outdir, "--files-mode", mode, input_files]
    r = CliRunner().invoke(organize, cmd)

    # with @map_to_click_exceptions we loose original str of message somehow
    # although it is shown to the user - checked. TODO - figure it out
    # assert "not containing all" in str(r.exc_info[1])
    assert r.exit_code != 0, "Must have aborted since many files lack subject_id"
    assert not glob(op.join(outdir, "*")), "no files should have been populated"

    r = CliRunner().invoke(organize, cmd + ["--invalid", "warn"])
    assert r.exit_code == 0
    # this beast doesn't capture our logs ATM so cannot check anything there.
    # At the end we endup only with a single file (we no longer produce dandiset.yaml)
    produced_paths = sorted(find_files(".*", paths=outdir))
    produced_nwb_paths = sorted(find_files(r"\.nwb\Z", paths=outdir))
    produced_relpaths = [op.relpath(p, outdir) for p in produced_paths]
    if mode == "dry":
        assert produced_relpaths == []
    else:
        assert produced_relpaths == [
            op.join("sub-RAT123", "sub-RAT123.nwb"),
        ]
        # and that all files are accessible (so in case of symlinking - no broken
        # symlinks)
        assert all(map(op.exists, produced_paths))

    if mode == "simulate":
        assert all((op.isabs(p) != relative) for p in produced_paths)
    elif mode == "symlink" or (mode == "auto" and symlinks_work):
        assert all(op.islink(p) for p in produced_nwb_paths)
    else:
        assert not any(op.islink(p) for p in produced_paths)


def test_ambiguous(simple2_nwb, tmp_path):
    copy2 = copy_nwb_file(simple2_nwb, tmp_path)
    outdir = str(tmp_path / "organized")
    args = ["--files-mode", "copy", "-d", outdir, simple2_nwb, copy2]
    r = CliRunner().invoke(organize, args)
    assert r.exit_code == 0
    produced_paths = sorted(find_files(".*", paths=outdir))
    produced_paths_rel = [op.relpath(p, outdir) for p in produced_paths]
    assert produced_paths_rel == sorted(
        op.join(
            "sub-mouse001", "sub-mouse001_obj-%s.nwb" % get_obj_id(get_object_id(f))
        )
        for f in [simple2_nwb, copy2]
    )


def test_ambiguous_probe1():
    base = dict(subject_id="1", session="2", extension="nwb")
    # fake filenames should be ok since we never should get to reading them for object_id
    metadata = [
        dict(path="1.nwb", probe_ids=[1, 2], **base),
        dict(path="2.nwb", probe_ids=[1], modalities=["mod"], **base),
        dict(path="3.nwb", probe_ids=[2], modalities=["mod"], **base),
    ]
    # we should get a copy
    metadata_ = create_unique_filenames_from_metadata(metadata)
    assert metadata_ != metadata
    assert [m["dandi_path"] for m in metadata_] == [
        op.join("sub-1", "sub-1.nwb"),
        op.join("sub-1", "sub-1_probe-1_mod.nwb"),
        op.join("sub-1", "sub-1_probe-2_mod.nwb"),
    ]
    # if modalities is present but different -- no probe for _mod2
    metadata[0]["modalities"] = ["mod2"]
    metadata_ = create_unique_filenames_from_metadata(metadata)
    assert [m["dandi_path"] for m in metadata_] == [
        op.join("sub-1", "sub-1_mod2.nwb"),
        op.join("sub-1", "sub-1_probe-1_mod.nwb"),
        op.join("sub-1", "sub-1_probe-2_mod.nwb"),
    ]

    # but if modalities is same -- we would get probes listed
    metadata[0]["modalities"] = ["mod"]
    metadata_ = create_unique_filenames_from_metadata(metadata)
    assert [m["dandi_path"] for m in metadata_] == [
        op.join("sub-1", "sub-1_probe-1+2_mod.nwb"),
        op.join("sub-1", "sub-1_probe-1_mod.nwb"),
        op.join("sub-1", "sub-1_probe-2_mod.nwb"),
    ]


@pytest.mark.parametrize(
    "sym_success,hard_success,result",
    [
        (True, True, "symlink"),
        (True, False, "symlink"),
        (False, True, "hardlink"),
        (False, False, "copy"),
    ],
)
def test_detect_link_type(monkeypatch, tmp_path, sym_success, hard_success, result):
    def succeed_link(src, dest):
        pass

    def error_link(src, dest):
        raise OSError("Operation failed")

    monkeypatch.setattr(os, "symlink", succeed_link if sym_success else error_link)
    monkeypatch.setattr(os, "link", succeed_link if hard_success else error_link)
    assert detect_link_type(tmp_path) == result


@pytest.mark.parametrize("mode", ["copy", "move"])
@pytest.mark.parametrize("video_mode", ["copy", "move", None])
def test_video_organize(video_mode, mode, create_video_nwbfiles, clirunner, tmp_path):
    dandi_organize_path = create_video_nwbfiles.parent / "dandi_organized"
    dandi_organize_path.mkdir(parents=True, exist_ok=True)
    cmd = [
        "--files-mode",
        mode,
        "--rewrite",
        "external-file",
        "--external-files-mode",
        video_mode,
        "-d",
        str(dandi_organize_path),
        str(create_video_nwbfiles),
    ]
    video_files_list = [
        i for i in (create_video_nwbfiles.parent / "video_files").iterdir()
    ]
    video_files_organized = []
    r = clirunner.invoke(organize, cmd)
    assert r.exit_code == 0
    for nwbfile_name in dandi_organize_path.glob("**/*.nwb"):
        vid_folder = nwbfile_name.with_suffix("")
        assert vid_folder.exists()
        with NWBHDF5IO(str(nwbfile_name), "r", load_namespaces=True) as io:
            nwbfile = io.read()
            # get iamgeseries objects as dict(id=object_id, external_files=[])
            ext_file_objects = _get_image_series(nwbfile)
            for ext_file_ob in ext_file_objects:
                filename = vid_folder.name + f'/{ext_file_ob["id"]}_external_file_'
                for name in ext_file_ob["external_files"]:
                    video_files_organized.append(name)
                    # check if external_file arguments are correctly named according to convention:
                    assert filename in str(name)
                    # check if the files exist( both in case of move/copy):
                    assert (vid_folder.parent / name).exists()
    # check all video files are organized:
    assert len(video_files_list) == len(video_files_organized)<|MERGE_RESOLUTION|>--- conflicted
+++ resolved
@@ -3,11 +3,8 @@
 import os.path as op
 from pathlib import Path
 
-<<<<<<< HEAD
 from pynwb import NWBHDF5IO
-=======
 from click.testing import CliRunner
->>>>>>> 433380a0
 import pytest
 import ruamel.yaml
 
