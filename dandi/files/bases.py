from __future__ import annotations

from abc import ABC, abstractmethod
from collections import deque
from collections.abc import Iterator
from concurrent.futures import ThreadPoolExecutor, as_completed
from dataclasses import dataclass
from datetime import datetime
import os
from pathlib import Path
import re
from threading import Lock
from typing import IO, Any, Generic
from xml.etree.ElementTree import fromstring

import dandischema
from dandischema.consts import DANDI_SCHEMA_VERSION
from dandischema.digests.dandietag import DandiETag
from dandischema.models import BareAsset, CommonModel
from dandischema.models import Dandiset as DandisetMeta
from dandischema.models import get_schema_version
from packaging.version import Version
from pydantic import ValidationError
from pydantic_core import ErrorDetails
import requests

import dandi
from dandi.dandiapi import RemoteAsset, RemoteDandiset, RESTFullAPIClient
from dandi.metadata.core import get_default_metadata
from dandi.misctypes import DUMMY_DANDI_ETAG, Digest, LocalReadableFile, P
from dandi.utils import post_upload_size_check, pre_upload_size_check, yaml_load
from dandi.validate_types import (
    ORIGIN_INTERNAL_DANDI,
    ORIGIN_VALIDATION_DANDI,
    Origin,
    OriginType,
    Scope,
    Severity,
    Standard,
    ValidationResult,
    Validator,
)

lgr = dandi.get_logger()

# TODO -- should come from schema.  This is just a simplistic example for now
_required_dandiset_metadata_fields = ["identifier", "name", "description"]


NWBI_IMPORTANCE_TO_DANDI_SEVERITY: dict[str, Severity] = {
    "ERROR": Severity.ERROR,
    "PYNWB_VALIDATION": Severity.ERROR,
    "CRITICAL": Severity.ERROR,  # when using --config dandi
    "BEST_PRACTICE_VIOLATION": Severity.WARNING,
    "BEST_PRACTICE_SUGGESTION": Severity.HINT,
}


@dataclass  # type: ignore[misc]  # <https://github.com/python/mypy/issues/5374>
class DandiFile(ABC):
    """Abstract base class for local files & directories of interest to DANDI"""

    #: The path to the actual file or directory on disk
    filepath: Path

    #: The path to the root of the Dandiset, if there is one
    dandiset_path: Path | None

    @property
    def size(self) -> int:
        """The size of the file"""
        return os.path.getsize(self.filepath)

    @property
    def modified(self) -> datetime:
        """The time at which the file was last modified"""
        # TODO: Should this be overridden for LocalDirectoryAsset?
        return datetime.fromtimestamp(self.filepath.stat().st_mtime).astimezone()

    @abstractmethod
    def get_metadata(
        self,
        digest: Digest | None = None,
        ignore_errors: bool = True,
    ) -> CommonModel:
        """Return the DANDI metadata for the file"""
        ...

    @abstractmethod
    def get_validation_errors(
        self,
        schema_version: str | None = None,
        devel_debug: bool = False,
    ) -> list[ValidationResult]:
        """
        Attempt to validate the file and return a list of errors encountered
        """
        ...


class DandisetMetadataFile(DandiFile):
    """Representation of a :file:`dandiset.yaml` file"""

    def get_metadata(
        self,
        digest: Digest | None = None,
        ignore_errors: bool = True,
    ) -> DandisetMeta:
        """Return the Dandiset metadata inside the file"""
        with open(self.filepath) as f:
            meta = yaml_load(f, typ="safe")
        return DandisetMeta.model_construct(**meta)

    # TODO: @validate_cache.memoize_path
    def get_validation_errors(
        self,
        schema_version: str | None = None,
        devel_debug: bool = False,
    ) -> list[ValidationResult]:
        with open(self.filepath) as f:
            meta = yaml_load(f, typ="safe")
        if schema_version is None:
            schema_version = meta.get("schemaVersion")
        if schema_version is None:
            return _check_required_fields(
                meta, _required_dandiset_metadata_fields, str(self.filepath)
            )
        else:
            current_version = get_schema_version()
            if schema_version != current_version:
                raise ValueError(
                    f"Unsupported schema version: {schema_version}; expected {current_version}"
                )
            try:
                DandisetMeta(**meta)
            except Exception as e:
                if devel_debug:
                    raise
                return _pydantic_errors_to_validation_results(
                    [e], self.filepath, scope=Scope.DANDISET
                )
            return []

    def as_readable(self) -> LocalReadableFile:
        """
        .. versionadded:: 0.50.0

        Returns a `Readable` instance wrapping the local file
        """
        return LocalReadableFile(self.filepath)


@dataclass  # type: ignore[misc]  # <https://github.com/python/mypy/issues/5374>
class LocalAsset(DandiFile):
    """
    Representation of a file or directory that can be uploaded to a DANDI
    Archive as an asset of a Dandiset
    """

    #: The forward-slash-separated path to the asset within its local Dandiset
    #: (i.e., relative to the Dandiset's root)
    path: str

    _DUMMY_DIGEST = DUMMY_DANDI_ETAG

    @abstractmethod
    def get_digest(self) -> Digest:
        """
        Calculate a DANDI etag digest for the asset using the appropriate
        algorithm for its type
        """
        ...

    @abstractmethod
    def get_metadata(
        self,
        digest: Digest | None = None,
        ignore_errors: bool = True,
    ) -> BareAsset:
        """Return the DANDI metadata for the asset"""
        ...

    # TODO: @validate_cache.memoize_path
    def get_validation_errors(
        self,
        schema_version: str | None = None,
        devel_debug: bool = False,
    ) -> list[ValidationResult]:
        current_version = get_schema_version()
        if schema_version is None:
            schema_version = current_version
        if schema_version != current_version:
            raise ValueError(
                f"Unsupported schema version: {schema_version}; expected {current_version}"
            )
        try:
            asset = self.get_metadata(digest=self._DUMMY_DIGEST)
            BareAsset(**asset.model_dump())
        except ValidationError as e:
            if devel_debug:
                raise
            return _pydantic_errors_to_validation_results(
                e, self.filepath, scope=Scope.FILE
            )
        except Exception as e:
            if devel_debug:
                raise
            lgr.warning(
                "Unexpected validation error for %s: %s",
                self.filepath,
                e,
                extra={"validating": True},
            )
            return [
                ValidationResult(
                    origin=ORIGIN_INTERNAL_DANDI,
                    severity=Severity.ERROR,
                    id="dandi.SOFTWARE_ERROR",
                    scope=Scope.FILE,
                    origin_result=e,
                    # metadata=metadata,
                    path=self.filepath,  # note that it is not relative .path
                    message=f"Failed to read metadata: {e}",
                    # TODO? dataset_path=dataset_path,
                    dandiset_path=self.dandiset_path,
                )
            ]
        return []

    def upload(
        self,
        dandiset: RemoteDandiset,
        metadata: dict[str, Any],
        jobs: int | None = None,
        replacing: RemoteAsset | None = None,
    ) -> RemoteAsset:
        """
        Upload the file as an asset with the given metadata to the given
        Dandiset and return the resulting asset.  Blocks until the upload is
        complete.

        :param RemoteDandiset dandiset:
            the Dandiset to which the file will be uploaded
        :param dict metadata:
            Metadata for the uploaded asset.  The "path" field will be set to
            the value of the instance's ``path`` attribute if no such field is
            already present.
        :param int jobs: Number of threads to use for uploading; defaults to 5
        :param RemoteAsset replacing:
            If set, replace the given asset, which must have the same path as
            the new asset
        :rtype: RemoteAsset
        """
        for status in self.iter_upload(
            dandiset, metadata, jobs=jobs, replacing=replacing
        ):
            if status["status"] == "done":
                a = status["asset"]
                assert isinstance(a, RemoteAsset)
                return a
        raise AssertionError("iter_upload() finished without returning 'done'")

    @abstractmethod
    def iter_upload(
        self,
        dandiset: RemoteDandiset,
        metadata: dict[str, Any],
        jobs: int | None = None,
        replacing: RemoteAsset | None = None,
    ) -> Iterator[dict]:
        """
        Upload the asset with the given metadata to the given Dandiset,
        returning a generator of status `dict`\\s.

        :param RemoteDandiset dandiset:
            the Dandiset to which the asset will be uploaded
        :param dict metadata:
            Metadata for the uploaded asset.  The "path" field will be set to
            the value of the instance's ``path`` attribute if no such field is
            already present.
        :param int jobs: Number of threads to use for uploading; defaults to 5
        :param RemoteAsset replacing:
            If set, replace the given asset, which must have the same path as
            the new asset
        :returns:
            A generator of `dict`\\s containing at least a ``"status"`` key.
            Upon successful upload, the last `dict` will have a status of
            ``"done"`` and an ``"asset"`` key containing the resulting
            `RemoteAsset`.
        """
        ...


class LocalFileAsset(LocalAsset):
    """
    Representation of a regular file that can be uploaded to a DANDI Archive as
    an asset of a Dandiset
    """

    def get_metadata(
        self,
        digest: Digest | None = None,
        ignore_errors: bool = True,
    ) -> BareAsset:
        metadata = get_default_metadata(self.filepath, digest=digest)
        metadata.path = self.path
        return metadata

    def get_digest(self) -> Digest:
        """Calculate a dandi-etag digest for the asset"""
        # Avoid heavy import by importing within function:
        from dandi.support.digests import get_digest

        value = get_digest(self.filepath, digest="dandi-etag")
        return Digest.dandi_etag(value)

    def iter_upload(
        self,
        dandiset: RemoteDandiset,
        metadata: dict[str, Any],
        jobs: int | None = None,
        replacing: RemoteAsset | None = None,
    ) -> Iterator[dict]:
        """
        Upload the file as an asset with the given metadata to the given
        Dandiset, returning a generator of status `dict`\\s.

        :param RemoteDandiset dandiset:
            the Dandiset to which the file will be uploaded
        :param dict metadata:
            Metadata for the uploaded asset.  The "path" field will be set to
            the value of the instance's ``path`` attribute if no such field is
            already present.
        :param int jobs: Number of threads to use for uploading; defaults to 5
        :param RemoteAsset replacing:
            If set, replace the given asset, which must have the same path as
            the new asset
        :returns:
            A generator of `dict`\\s containing at least a ``"status"`` key.
            Upon successful upload, the last `dict` will have a status of
            ``"done"`` and an ``"asset"`` key containing the resulting
            `RemoteAsset`.
        """
        # Avoid heavy import by importing within function:
        from dandi.support.digests import get_dandietag

        asset_path = metadata.setdefault("path", self.path)
        client = dandiset.client
        yield {"status": "calculating etag"}
        etagger = get_dandietag(self.filepath)
        filetag = etagger.as_str()
        lgr.debug("Calculated dandi-etag of %s for %s", filetag, self.filepath)
        digest = metadata.get("digest", {})
        if "dandi:dandi-etag" in digest:
            if digest["dandi:dandi-etag"] != filetag:
                raise RuntimeError(
                    f"{self.filepath}: File etag changed; was originally"
                    f" {digest['dandi:dandi-etag']} but is now {filetag}"
                )
        yield {"status": "initiating upload"}
        lgr.debug("%s: Beginning upload", asset_path)
        total_size = pre_upload_size_check(self.filepath)
        try:
            resp = client.post(
                "/uploads/initialize/",
                json={
                    "contentSize": total_size,
                    "digest": {
                        "algorithm": "dandi:dandi-etag",
                        "value": filetag,
                    },
                    "dandiset": dandiset.identifier,
                },
            )
        except requests.HTTPError as e:
            if e.response is not None and e.response.status_code == 409:
                lgr.debug("%s: Blob already exists on server", asset_path)
                blob_id = e.response.headers["Location"]
            else:
                raise
        else:
            try:
                upload_id = resp["upload_id"]
                parts = resp["parts"]
                if len(parts) != etagger.part_qty:
                    raise RuntimeError(
                        f"Server and client disagree on number of parts for upload;"
                        f" server says {len(parts)}, client says {etagger.part_qty}"
                    )
                parts_out = []
                bytes_uploaded = 0
                lgr.debug("Uploading %s in %d parts", self.filepath, len(parts))
                with RESTFullAPIClient("http://nil.nil") as storage:
                    with self.filepath.open("rb") as fp:
                        with ThreadPoolExecutor(max_workers=jobs or 5) as executor:
                            lock = Lock()
                            futures = [
                                executor.submit(
                                    _upload_blob_part,
                                    storage_session=storage,
                                    fp=fp,
                                    lock=lock,
                                    etagger=etagger,
                                    asset_path=asset_path,
                                    part=part,
                                )
                                for part in parts
                            ]
                            for fut in as_completed(futures):
                                out_part = fut.result()
                                bytes_uploaded += out_part["size"]
                                yield {
                                    "status": "uploading",
                                    "progress": 100 * bytes_uploaded / total_size,
                                    "current": bytes_uploaded,
                                }
                                parts_out.append(out_part)
                    lgr.debug("%s: Completing upload", asset_path)
                    resp = client.post(
                        f"/uploads/{upload_id}/complete/",
                        json={"parts": parts_out},
                    )
                    lgr.debug(
                        "%s: Announcing completion to %s",
                        asset_path,
                        resp["complete_url"],
                    )
                    r = storage.post(
                        resp["complete_url"], data=resp["body"], json_resp=False
                    )
                    lgr.debug(
                        "%s: Upload completed. Response content: %s",
                        asset_path,
                        r.content,
                    )
                    rxml = fromstring(r.text)
                    m = re.match(r"\{.+?\}", rxml.tag)
                    ns = m.group(0) if m else ""
                    final_etag = rxml.findtext(f"{ns}ETag")
                    if final_etag is not None:
                        final_etag = final_etag.strip('"')
                        if final_etag != filetag:
                            raise RuntimeError(
                                "Server and client disagree on final ETag of"
                                f" uploaded file; server says {final_etag},"
                                f" client says {filetag}"
                            )
                    # else: Error? Warning?
                    resp = client.post(f"/uploads/{upload_id}/validate/")
                    blob_id = resp["blob_id"]
            except Exception:
                post_upload_size_check(self.filepath, total_size, True)
                raise
            else:
                post_upload_size_check(self.filepath, total_size, False)
        lgr.debug("%s: Assigning asset blob to dandiset & version", asset_path)
        yield {"status": "producing asset"}
        if replacing is not None:
            lgr.debug("%s: Replacing pre-existing asset", asset_path)
            r = client.put(
                replacing.api_path,
                json={"metadata": metadata, "blob_id": blob_id},
            )
        else:
            r = client.post(
                f"{dandiset.version_api_path}assets/",
                json={"metadata": metadata, "blob_id": blob_id},
            )
        a = RemoteAsset.from_data(dandiset, r)
        lgr.info("%s: Asset successfully uploaded", asset_path)
        yield {"status": "done", "asset": a}

    def as_readable(self) -> LocalReadableFile:
        """
        .. versionadded:: 0.50.0

        Returns a `Readable` instance wrapping the local file
        """
        return LocalReadableFile(self.filepath)


class NWBAsset(LocalFileAsset):
    """Representation of a local NWB file"""

    def get_metadata(
        self,
        digest: Digest | None = None,
        ignore_errors: bool = True,
    ) -> BareAsset:
        # Avoid heavy import by importing within function:
        from dandi.metadata.nwb import nwb2asset

        try:
            metadata = nwb2asset(self.filepath, digest=digest)
        except Exception as e:
            lgr.warning(
                "Failed to extract NWB metadata from %s: %s: %s",
                self.filepath,
                type(e).__name__,
                str(e),
            )
            if ignore_errors:
                metadata = get_default_metadata(self.filepath, digest=digest)
            else:
                raise
        metadata.path = self.path
        return metadata

    # TODO: @validate_cache.memoize_path
    def get_validation_errors(
        self,
        schema_version: str | None = None,
        devel_debug: bool = False,
    ) -> list[ValidationResult]:
        """
        Validate NWB asset

        If ``schema_version`` was provided, we only validate basic metadata,
        and completely skip validation using nwbinspector.inspect_nwbfile
        """
        # Avoid heavy import by importing within function:
        from nwbinspector import Importance, inspect_nwbfile, load_config

        # Avoid heavy import by importing within function:
        from dandi.pynwb_utils import validate as pynwb_validate

        errors: list[ValidationResult] = pynwb_validate(
            self.filepath, devel_debug=devel_debug
        )
        if schema_version is not None:
            errors.extend(
                super().get_validation_errors(
                    schema_version=schema_version, devel_debug=devel_debug
                )
            )
        else:
            # make sure that we have some basic metadata fields we require
            try:
                origin_validation_nwbinspector = Origin(
                    type=OriginType.VALIDATION,
                    validator=Validator.nwbinspector,
                    validator_version=str(_get_nwb_inspector_version()),
                )

                for error in inspect_nwbfile(
                    nwbfile_path=self.filepath,
                    skip_validate=True,
                    config=load_config(filepath_or_keyword="dandi"),
                    importance_threshold=Importance.BEST_PRACTICE_VIOLATION,
                    # we might want to switch to a lower threshold once nwbinspector
                    # upstream reporting issues are clarified:
                    # https://github.com/dandi/dandi-cli/pull/1162#issuecomment-1322238896
                    # importance_threshold=Importance.BEST_PRACTICE_SUGGESTION,
                ):
                    severity = NWBI_IMPORTANCE_TO_DANDI_SEVERITY[error.importance.name]
                    kw: Any = {}
                    if error.location:
                        kw["within_asset_paths"] = {
                            error.file_path: error.location,
                        }
                    errors.append(
                        ValidationResult(
                            origin=origin_validation_nwbinspector,
                            severity=severity,
                            id=f"NWBI.{error.check_function_name}",
                            scope=Scope.FILE,
                            origin_result=error,
                            path=Path(error.file_path),
                            message=error.message,
                            # Assuming multiple sessions per multiple subjects,
                            # otherwise nesting level might differ
                            dataset_path=Path(error.file_path).parent.parent,  # TODO
                            dandiset_path=Path(error.file_path).parent,  # TODO
                            **kw,
                        )
                    )
            except Exception as e:
                if devel_debug:
                    raise
                # TODO: might reraise instead of making it into an error
                return _pydantic_errors_to_validation_results(
                    [e], self.filepath, scope=Scope.FILE
                )

        # Avoid circular imports by importing within function:
        from .bids import NWBBIDSAsset
        from ..organize import validate_organized_path

        if not isinstance(self, NWBBIDSAsset) and self.dandiset_path is not None:
            errors.extend(
                validate_organized_path(self.path, self.filepath, self.dandiset_path)
            )
        return errors


class VideoAsset(LocalFileAsset):
    pass


class GenericAsset(LocalFileAsset):
    """
    Representation of a generic regular file, one that is not of any known type
    """

    pass


class LocalDirectoryAsset(LocalAsset, Generic[P]):
    """
    Representation of a directory that can be uploaded to a DANDI Archive as
    a single asset of a Dandiset.  It is generic in ``P``, bound to
    `dandi.misctypes.BasePath`.
    """

    @property
    @abstractmethod
    def filetree(self) -> P:
        """
        The path object for the root of the hierarchy of files within the
        directory
        """
        ...

    def iterfiles(self, include_dirs: bool = False) -> Iterator[P]:
        """Yield all files within the directory"""
        dirs = deque([self.filetree])
        while dirs:
            for p in dirs.popleft().iterdir():
                if p.is_dir():
                    dirs.append(p)
                    if include_dirs:
                        yield p
                else:
                    yield p

    @property
    def size(self) -> int:
        """The total size of the files in the directory"""
        return sum(p.size for p in self.iterfiles())


def _upload_blob_part(
    storage_session: RESTFullAPIClient,
    fp: IO[bytes],
    lock: Lock,
    etagger: DandiETag,
    asset_path: str,
    part: dict,
) -> dict:
    etag_part = etagger.get_part(part["part_number"])
    if part["size"] != etag_part.size:
        raise RuntimeError(
            f"Server and client disagree on size of upload part"
            f" {part['part_number']}; server says {part['size']},"
            f" client says {etag_part.size}"
        )
    with lock:
        fp.seek(etag_part.offset)
        chunk = fp.read(part["size"])
    if len(chunk) != part["size"]:
        raise RuntimeError(
            f"End of file {fp.name} reached unexpectedly early:"
            f" read {len(chunk)} bytes of out of an expected {part['size']}"
        )
    lgr.debug(
        "%s: Uploading part %d/%d (%d bytes)",
        asset_path,
        part["part_number"],
        etagger.part_qty,
        part["size"],
    )
    r = storage_session.put(
        part["upload_url"],
        data=chunk,
        json_resp=False,
        retry_statuses=[500],
    )
    server_etag = r.headers["ETag"].strip('"')
    lgr.debug(
        "%s: Part upload finished ETag=%s Content-Length=%s",
        asset_path,
        server_etag,
        r.headers.get("Content-Length"),
    )
    client_etag = etagger.get_part_etag(etag_part)
    if server_etag != client_etag:
        raise RuntimeError(
            f"Server and client disagree on ETag of upload part"
            f" {part['part_number']}; server says"
            f" {server_etag}, client says {client_etag}"
        )
    return {
        "part_number": part["part_number"],
        "size": part["size"],
        "etag": server_etag,
    }


def _check_required_fields(
    d: dict, required: list[str], file_path: str
) -> list[ValidationResult]:
    errors: list[ValidationResult] = []
    for f in required:
        v = d.get(f, None)
        if not v or (isinstance(v, str) and not v.strip()):
            message = f"Required field {f!r} has no value"
            errors.append(
                ValidationResult(
                    origin=ORIGIN_VALIDATION_DANDI,
                    severity=Severity.ERROR,
                    id="dandischema.requred_field",
                    scope=Scope.FILE,
                    path=Path(file_path),
                    message=message,
                )
            )
        if v in ("REQUIRED", "PLACEHOLDER"):
            message = f"Required field {f!r} has value {v!r}"
            errors.append(
                ValidationResult(
                    origin=ORIGIN_VALIDATION_DANDI,
                    severity=Severity.WARNING,
                    id="dandischema.placeholder_value",
                    scope=Scope.FILE,
                    path=Path(file_path),
                    message=message,
                )
            )
    return errors


_current_nwbinspector_version: str = ""


def _get_nwb_inspector_version():
    # Avoid heavy import by importing within function:
    from nwbinspector.utils import get_package_version

    global _current_nwbinspector_version
    if _current_nwbinspector_version is not None:
        return _current_nwbinspector_version
    _current_nwbinspector_version = get_package_version(name="nwbinspector")
    # Ensure latest version of NWB Inspector is installed and used client-side
    try:
        from etelemetry import get_project

        max_version = Version(
            get_project(repo="NeurodataWithoutBorders/nwbinspector")["version"]
        )

        if _current_nwbinspector_version < max_version:
            lgr.warning(
                "NWB Inspector version %s is installed - please "
                "use the latest release of the NWB Inspector (%s) "
                "when performing `dandi validate`. To update, run "
                "`pip install -U nwbinspector` if you installed it with `pip`.",
                _current_nwbinspector_version,
                max_version,
            )

    except Exception as e:  # In case of no internet connection or other error
        lgr.warning(
            "Failed to retrieve NWB Inspector version due to %s: %s",
            type(e).__name__,
            str(e),
        )
    return _current_nwbinspector_version


def _pydantic_errors_to_validation_results(
    errors: list[dict | Exception] | ValidationError,
    file_path: Path,
    scope: Scope,
) -> list[ValidationResult]:
    """Convert list of dict from pydantic into our custom object."""
    out = []
    errorlist: list[dict | Exception] | list[ErrorDetails]
    if isinstance(errors, ValidationError):
        errorlist = errors.errors()
    else:
        errorlist = errors

    for e in errorlist:
        if isinstance(e, Exception):
            message = getattr(e, "message", str(e))
            id_ = "exception"
            scope = Scope.FILE
<<<<<<< HEAD
        else:
            assert isinstance(e, dict)
            loc = e.get("loc", [])
            loc_str = "+".join(str(x) for x in loc)
            id_ = ".".join(
                filter(None, (
                    "dandischema",
                    e.get("type", "UNKNOWN"),
                    loc_str,
                ))
=======
        elif isinstance(e, dict):
            loc: Any = e.get("loc", [])
            loc_str = "+".join(str(x) for x in loc)
            id_ = ".".join(
                filter(
                    None,
                    (
                        "dandischema",
                        e.get("type", "UNKNOWN"),
                        loc_str,
                    ),
                )
>>>>>>> 7d6d0d5f
            )
            message = e.get("message", e.get("msg", None))
        # else:
        #     message = f"Unhandled Pydantic error type: {e} ({type(e)})"
        #     raise ValueError(message=message)

        out.append(
            ValidationResult(
                origin=Origin(
                    type=OriginType.VALIDATION,
                    validator=Validator.dandischema,
                    validator_version=dandischema.__version__,  # type: ignore[attr-defined]
                    standard=Standard.DANDI_SCHEMA,
                    standard_version=DANDI_SCHEMA_VERSION,
                ),
                severity=Severity.ERROR,
                id=id_,
                scope=scope,
                origin_result=e,
                path=file_path,
                message=message,
                # TODO? dataset_path=dataset_path,
                # TODO? dandiset_path=dandiset_path,
            )
        )

    return out<|MERGE_RESOLUTION|>--- conflicted
+++ resolved
@@ -785,18 +785,6 @@
             message = getattr(e, "message", str(e))
             id_ = "exception"
             scope = Scope.FILE
-<<<<<<< HEAD
-        else:
-            assert isinstance(e, dict)
-            loc = e.get("loc", [])
-            loc_str = "+".join(str(x) for x in loc)
-            id_ = ".".join(
-                filter(None, (
-                    "dandischema",
-                    e.get("type", "UNKNOWN"),
-                    loc_str,
-                ))
-=======
         elif isinstance(e, dict):
             loc: Any = e.get("loc", [])
             loc_str = "+".join(str(x) for x in loc)
@@ -809,7 +797,6 @@
                         loc_str,
                     ),
                 )
->>>>>>> 7d6d0d5f
             )
             message = e.get("message", e.get("msg", None))
         # else:
