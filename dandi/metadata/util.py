--- conflicted
+++ resolved
@@ -436,10 +436,6 @@
         if elchild:
             elchild0 = elchild[0]
             node_value = elchild0.childNodes[0].nodeValue
-<<<<<<< HEAD
-
-=======
->>>>>>> 7d6d0d5f
             if node_value is not None:
                 values[key] = node_value.capitalize()
     return values
